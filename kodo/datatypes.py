--- conflicted
+++ resolved
@@ -167,31 +167,14 @@
     pass
 
 
-<<<<<<< HEAD
-WorkerMode = Literal[
-    "discover",
-    "enter",
-    "launch",
-    "execute"
-]
-
-
-class MODE:
-    DISCOVER: WorkerMode = "discover"
-    ENTER: WorkerMode = "enter"
-    LAUNCH: WorkerMode = "launch"
-    EXECUTE: WorkerMode = "execute"
-
-
 class User(BaseModel):
     name: str
     email: str
     roles: list[str]
+
     
-=======
 class LaunchResult(BaseModel):
     fid: Optional[str] = None
     payload: Union[str, Dict[str, Any], None] = None
     is_launch: bool
-    success: bool
->>>>>>> d61baf3e
+    success: bool