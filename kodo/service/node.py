import urllib
from pathlib import Path
import traceback

import uvicorn
from litestar import Litestar, Response, Request
from litestar.config.cors import CORSConfig
from litestar.contrib.jinja import JinjaTemplateEngine
from litestar.openapi.config import OpenAPIConfig
from litestar.openapi.plugins import SwaggerRenderPlugin
from litestar.static_files import create_static_files_router
from litestar.template.config import TemplateConfig
from litestar.exceptions import HTTPException
from litestar.middleware.base import DefineMiddleware

import kodo.log
import kodo.service.signal
import kodo.service.security
import kodo.worker.loader
from kodo.log import logger
from kodo.service.route.main import NodeControl
from kodo.service.route.flow import FlowControl
from kodo.service.route.execute import ExecutionControl


DEFAULT_LOADER = "kodo.worker.loader:default_loader"


def app_exception_handler(request: Request, exc: Exception) -> Response:
    if isinstance(exc, HTTPException):
        status_code = exc.status_code
        detail = exc.detail
    else:
        status_code = 500
        detail = repr(exc)
    logger.error(f"server error: {status_code} {detail}")
    return Response(
        content={
            "error": "server error",
            "path": request.url.path,
            "detail": detail,
            "status_code": status_code,
            "stacktrace": traceback.format_exc(),
        },
        status_code=500,
    )


def create_app(**kwargs) -> Litestar:
    loader = kodo.worker.loader.Loader()
    state = loader.load()
    amw = DefineMiddleware(kodo.service.security.JWTAuthMiddleware, exclude=["/docs"])
    app = Litestar(
        cors_config=CORSConfig(allow_origins=state.cors_origins),
        route_handlers=[
            NodeControl,
            FlowControl,
            ExecutionControl,
            create_static_files_router(
                path="/static", directories=[Path(__file__).parent / "static"]
            ),
        ],
        on_startup=[NodeControl.startup],
        on_shutdown=[NodeControl.shutdown],
<<<<<<< HEAD
        middleware=[amw],
=======
>>>>>>> 9a21fa5b
        listeners=[
            kodo.service.signal.connect,
            kodo.service.signal.update,
            kodo.service.signal.reconnect,
        ],
        state=state,
        template_config=TemplateConfig(
            directory=Path(__file__).parent / "templates", engine=JinjaTemplateEngine
        ),
        openapi_config=OpenAPIConfig(
            title="Kodosumi API",
            description="API documentation for the Kodosumi mesh.",
            version=kodo.__version__,
            render_plugins=[SwaggerRenderPlugin()],
            path="/docs",
        ),
        exception_handlers={Exception: app_exception_handler},
        debug=False,
    )

    kodo.log.identifier = state.url
    kodo.log.setup_logger(
        log_file=state.log_file,
        log_file_level=state.log_file_level,
        screen_level=state.screen_level,
    )
    while state.log_queue:
        level, message = state.log_queue.pop(0)
        logger.log(level, message)
    logger.info(
        f"startup with providers: {len(state.providers)}, "
        f"connection: {len(state.connection)}, "
        f"log level: {state.screen_level}, "
<<<<<<< HEAD
        f"executor: {'ray' if state.ray else 'thread'}"
    )
=======
        f"executor: {'ray' if state.ray else 'thread'}")
>>>>>>> 9a21fa5b
    if state.cache_reset:
        if Path(state.cache_data).exists():
            logger.warning(f"reset cache {state.cache_data}")
            Path(state.cache_data).unlink()
    return app


def run_service(**kwargs) -> None:
    """
    Main kodosumi service method to create the litestar application object,
    initialise the environment and launch uvicorn application server.

    Parameters:
        url: str
        organization: str
        connect: List[str]
        registry: bool
        feed: bool
        loader: Union[str, Callable]
        cache_data: str
        cache_reset: bool
        screen_level: str
        log_file: str
        log_file_level: str
        reload: bool
    """

    loader = kodo.worker.loader.Loader()
    # the user passes a loader: callable or str (factory/file or directory)
    # the loader passes kwargs to iKODO_* environment variables
    loader.setup(**kwargs)
    server = urllib.parse.urlparse(loader.option.URL)
    if server.hostname is None:
        raise ValueError("Invalid server URL, missing hostname")
    if server.port is None:
        raise ValueError("Invalid server URL, missing port")
    if loader.option.FEED and not loader.option.REGISTRY:
        raise ValueError("Cannot feed (True) as a node")
    if loader.option.CONNECT is None:
        loader.option.CONNECT = []
    uvicorn.run(
        "kodo.service.node:create_app",
        host="0.0.0.0",
        port=int(server.port),
        reload=bool(loader.option.RELOAD),
        factory=True,
        log_config={"version": 1, "loggers": {}},
    )


if __name__ == "__main__":
    run_service(reload=True)<|MERGE_RESOLUTION|>--- conflicted
+++ resolved
@@ -62,10 +62,7 @@
         ],
         on_startup=[NodeControl.startup],
         on_shutdown=[NodeControl.shutdown],
-<<<<<<< HEAD
         middleware=[amw],
-=======
->>>>>>> 9a21fa5b
         listeners=[
             kodo.service.signal.connect,
             kodo.service.signal.update,
@@ -99,12 +96,8 @@
         f"startup with providers: {len(state.providers)}, "
         f"connection: {len(state.connection)}, "
         f"log level: {state.screen_level}, "
-<<<<<<< HEAD
         f"executor: {'ray' if state.ray else 'thread'}"
     )
-=======
-        f"executor: {'ray' if state.ray else 'thread'}")
->>>>>>> 9a21fa5b
     if state.cache_reset:
         if Path(state.cache_data).exists():
             logger.warning(f"reset cache {state.cache_data}")
