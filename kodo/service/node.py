--- conflicted
+++ resolved
@@ -3,18 +3,15 @@
 from pathlib import Path
 
 import uvicorn
-<<<<<<< HEAD
 from litestar import Litestar, Request, Response, Router
 from litestar.config.cors import CORSConfig
 from litestar.contrib.jinja import JinjaTemplateEngine
 from litestar.exceptions import HTTPException
 from litestar.middleware.base import DefineMiddleware
-=======
 from litestar import Litestar, Request, Response
 from litestar.config.cors import CORSConfig
 from litestar.contrib.jinja import JinjaTemplateEngine
 from litestar.exceptions import HTTPException
->>>>>>> d61baf3e
 from litestar.openapi.config import OpenAPIConfig
 from litestar.openapi.plugins import SwaggerRenderPlugin
 from litestar.static_files import create_static_files_router
@@ -28,10 +25,8 @@
 from kodo.service.route.execute import ExecutionControl
 from kodo.service.route.flow import FlowControl
 from kodo.service.route.main import NodeControl
-<<<<<<< HEAD
 from kodo.service.security import *
-=======
->>>>>>> d61baf3e
+
 
 DEFAULT_LOADER = "kodo.worker.loader:default_loader"
 
@@ -43,17 +38,11 @@
     else:
         status_code = 500
         detail = repr(exc)
-<<<<<<< HEAD
 
-    if status_code >= 500:
-        logger.error(f"server error: {status_code} {detail}")
-    else:
-        logger.warning(f"client error: {status_code} {detail}")
+    meth = logger.error if status_code >= 500 else logger.warning
+    tb = traceback.format_exc()
+    meth(f"{status_code}: {detail}: {request.url.path}\n{tb}")
 
-=======
-    tb = traceback.format_exc()
-    logger.error(f"{status_code} {detail}: {request.url.path}\n{tb}")
->>>>>>> d61baf3e
     return Response(
         content={
             "error": "server error",
@@ -109,13 +98,7 @@
             flow_rh,
             exec_rh,
             create_static_files_router(
-<<<<<<< HEAD
-                path="/static", directories=[Path(__file__).parent / "static"]
-            ),
-=======
-                path="/",
-                directories=[Path(__file__).parent / "static"])
->>>>>>> d61baf3e
+                path="/static", directories=[Path(__file__).parent / "static"])
         ],
         on_startup=[NodeControl.startup],
         on_shutdown=[NodeControl.shutdown],
@@ -151,13 +134,7 @@
     logger.info(
         f"startup with providers: {len(state.providers)}, "
         f"connection: {len(state.connection)}, "
-<<<<<<< HEAD
-        f"log level: {state.screen_level}, "
-        f"executor: {'ray' if state.ray else 'thread'}"
-    )
-=======
         f"log level: {state.screen_level}")
->>>>>>> d61baf3e
     if state.cache_reset:
         if Path(state.cache_data).exists():
             logger.warning(f"reset cache {state.cache_data}")
@@ -207,12 +184,7 @@
         port=int(server.port),
         reload=bool(loader.option.RELOAD),
         factory=True,
-<<<<<<< HEAD
-        log_config={"version": 1, "loggers": {}},
-=======
-        workers=1,
         log_config={"version": 1,  "loggers": {}}
->>>>>>> d61baf3e
     )
 
 
