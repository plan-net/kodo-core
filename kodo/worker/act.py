import base64
import os
import sys
from subprocess import Popen
<<<<<<< HEAD
from typing import Any, Generator, Optional, Union
=======
from typing import Any, AsyncGenerator, Generator, Optional, Union
from asyncio.subprocess import create_subprocess_exec, Process
>>>>>>> 9a21fa5b

from bson import ObjectId
from litestar.datastructures import FormMultiDict, UploadFile

import kodo.datatypes
import kodo.error
from kodo import helper
from kodo.common import Launch
from kodo.datatypes import MODE, Flow, IPCinput, IPCresult, WorkerMode
from kodo.worker.base import (EVENT_STREAM, IPC_MODULE, PENDING_STATE,
                              STDERR_FILE, STDOUT_FILE)
from kodo.worker.loader import FlowDiscovery


class FlowAction(FlowDiscovery):

    def build_form(self, data: FormMultiDict) -> Generator[str, None, None]:
        if data:
            for key, value in data.items():
                if isinstance(value, UploadFile):
                    value.file.seek(0)
                    content = value.file.read()
                    value.file.close()
                    value = {
                        "filename": value.filename,
                        "content_type": value.content_type,
                        "content": base64.b64encode(content).decode()
                    }
                yield "form: " + IPCinput(
                    key=key, value=value).model_dump_json()

<<<<<<< HEAD
    def run(self, flow: Flow) -> Popen:
=======
    async def run(self, flow: Flow) -> Process:
>>>>>>> 9a21fa5b
        # takes place on the node
        # creates the detached worker process to execute the flow
        assert self.exec_path is not None, "exec_path is None"
        assert self.fid is not None, "fid is None"
        event_data = self.exec_path.joinpath(str(self.fid))
        self.event_log = event_data.joinpath(EVENT_STREAM)
<<<<<<< HEAD
        self._ev_write("data", {"flow": flow.model_dump()})
        self._ev_write("data", dict(status=PENDING_STATE))
=======
        await self._aev_write("data", {"flow": flow.model_dump()})
        await self._aev_write("data", dict(status=PENDING_STATE))
>>>>>>> 9a21fa5b
        environ = os.environ.copy()
        stdout_log = event_data.joinpath(STDOUT_FILE)
        stderr_log = event_data.joinpath(STDERR_FILE)
        with (open(stdout_log, 'wb') as stdout_file, 
              open(stderr_log, 'wb') as stderr_file):
<<<<<<< HEAD
            process = Popen(
                [sys.executable, "-m", IPC_MODULE, MODE.EXECUTE, self.factory,
                 self.exec_path, self.fid], stdout=stdout_file,
                 stderr=stderr_file, env=environ, start_new_session=True)
        process.wait()
=======
            process = await create_subprocess_exec(
                sys.executable, "-m", IPC_MODULE, MODE.EXECUTE, self.factory, 
                str(self.exec_path or ""), self.fid or "", stdout=stdout_file, stderr=stderr_file, env=environ)
        await process.wait()
>>>>>>> 9a21fa5b
        return process

    def communicate(self, mode: Union[WorkerMode, str]) -> None:
        # is executed in the worker subprocess
        if self.factory is None:
            return
        flow: Any = helper.parse_factory(self.factory)
        data = self.parse_form_data()
        callback = flow.get_register("enter")
        ret = callback(data, mode)
        if isinstance(ret, Launch):
            if mode == MODE.LAUNCH:
                self.create_flow(ret.inputs)
                self.write_msg(str(self.fid), "launch")
        elif isinstance(ret, str):
            for line in ret.split("\n"):
                self.write_msg(line)
        else:
            raise kodo.error.ImplementationError(
                f"{mode} must return str, got {ret.__class__.__name__}")

    async def enter(
            self,
            mode: WorkerMode,
            data: Optional[FormMultiDict] = None) -> IPCresult:
        ret = await self.parse_msg(mode, data, self.build_form)
        return ret

    def create_flow(self, inputs: Optional[dict] = None):
        # takes place on the node
        # creates the fid, log folder, and event stream, state _starting_
        inputs = inputs or {}
        fid = ObjectId()
        self.create_event_stream(str(fid))
        self._ev_write("data", 
            dict(version=kodo.__version__, entry_point=self.factory, 
                fid=str(self.fid)))
        self._ev_write("data", dict(inputs=inputs or {}))
<|MERGE_RESOLUTION|>--- conflicted
+++ resolved
@@ -2,12 +2,8 @@
 import os
 import sys
 from subprocess import Popen
-<<<<<<< HEAD
-from typing import Any, Generator, Optional, Union
-=======
 from typing import Any, AsyncGenerator, Generator, Optional, Union
 from asyncio.subprocess import create_subprocess_exec, Process
->>>>>>> 9a21fa5b
 
 from bson import ObjectId
 from litestar.datastructures import FormMultiDict, UploadFile
@@ -39,41 +35,24 @@
                 yield "form: " + IPCinput(
                     key=key, value=value).model_dump_json()
 
-<<<<<<< HEAD
-    def run(self, flow: Flow) -> Popen:
-=======
     async def run(self, flow: Flow) -> Process:
->>>>>>> 9a21fa5b
         # takes place on the node
         # creates the detached worker process to execute the flow
         assert self.exec_path is not None, "exec_path is None"
         assert self.fid is not None, "fid is None"
         event_data = self.exec_path.joinpath(str(self.fid))
         self.event_log = event_data.joinpath(EVENT_STREAM)
-<<<<<<< HEAD
-        self._ev_write("data", {"flow": flow.model_dump()})
-        self._ev_write("data", dict(status=PENDING_STATE))
-=======
         await self._aev_write("data", {"flow": flow.model_dump()})
         await self._aev_write("data", dict(status=PENDING_STATE))
->>>>>>> 9a21fa5b
         environ = os.environ.copy()
         stdout_log = event_data.joinpath(STDOUT_FILE)
         stderr_log = event_data.joinpath(STDERR_FILE)
         with (open(stdout_log, 'wb') as stdout_file, 
               open(stderr_log, 'wb') as stderr_file):
-<<<<<<< HEAD
-            process = Popen(
-                [sys.executable, "-m", IPC_MODULE, MODE.EXECUTE, self.factory,
-                 self.exec_path, self.fid], stdout=stdout_file,
-                 stderr=stderr_file, env=environ, start_new_session=True)
-        process.wait()
-=======
             process = await create_subprocess_exec(
                 sys.executable, "-m", IPC_MODULE, MODE.EXECUTE, self.factory, 
                 str(self.exec_path or ""), self.fid or "", stdout=stdout_file, stderr=stderr_file, env=environ)
         await process.wait()
->>>>>>> 9a21fa5b
         return process
 
     def communicate(self, mode: Union[WorkerMode, str]) -> None:
