--- conflicted
+++ resolved
@@ -60,11 +60,7 @@
             file_data=bin.read(), 
             content_type="application/vnd.openxmlformats-officedocument.spreadsheetml.sheet")
     })
-<<<<<<< HEAD
-    response = worker.enter("enter", form_data)
-=======
     response = await worker.enter("enter", form_data)
->>>>>>> 9a21fa5b
     assert response.content == "hello world: METHOD enter, float"
     response = await worker.enter("enter")
     assert response.content == "hello world: METHOD enter, NoneType"
